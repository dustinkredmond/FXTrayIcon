package com.dustinredmond.fxtrayicon;

import javafx.application.Platform;
import javafx.event.ActionEvent;
import javafx.event.EventHandler;
import javafx.scene.control.Menu;
import javafx.stage.Stage;

import javax.imageio.ImageIO;
import javax.swing.SwingUtilities;
import javax.swing.UIManager;
import javax.swing.UnsupportedLookAndFeelException;
import java.awt.AWTException;
import java.awt.Desktop;
import java.awt.EventQueue;
import java.awt.Font;
import java.awt.Image;
import java.awt.MenuItem;
import java.awt.PopupMenu;
import java.awt.SystemTray;
import java.awt.TrayIcon;
import java.awt.event.ActionListener;
import java.awt.event.MouseEvent;
import java.awt.event.MouseListener;
import java.io.IOException;
import java.net.URL;
import java.util.Arrays;
import java.util.Iterator;
<<<<<<< HEAD
import java.util.LinkedList;
import java.util.concurrent.TimeUnit;
=======
import java.util.Locale;
>>>>>>> a36e7595

/**
 *  Class for creating a JavaFX System Tray Icon.
 *  Uses JavaFX controls to create the icon.
 *  Allows for a developer to create a tray icon
 *  using JavaFX code, without having to access
 *  the AWT API.
 */
public class FXTrayIcon {

    private final SystemTray tray;
    private Stage parentStage;
    private String appTitle;
    private final TrayIcon trayIcon;
    private final PopupMenu popupMenu = new PopupMenu();
    private boolean addExitMenuItem = true;
    private final LinkedList<javafx.scene.control.MenuItem> newMenuItems = new LinkedList<>();

    public FXTrayIcon(Stage parentStage, URL iconImagePath) {
        if (!SystemTray.isSupported()) {
            throw new UnsupportedOperationException("SystemTray icons are not "
                                                    + "supported by the current desktop environment.");
        } else {
            tray = SystemTray.getSystemTray();
            // Keeps the JVM running even if there are no
            // visible JavaFX Stages, otherwise JVM would
            // exit and we lose the TrayIcon
            Platform.setImplicitExit(false);

            // Set the SystemLookAndFeel as default, let user override if needed
            try {
                UIManager.setLookAndFeel(UIManager.getSystemLookAndFeelClassName());
            } catch (ClassNotFoundException | InstantiationException
                    | IllegalAccessException | UnsupportedLookAndFeelException ignored) {}

            try {
                final Image iconImage = ImageIO.read(iconImagePath)
                        // Some OSes do not behave well if the icon is larger than 16x16
                        // Image.SCALE_SMOOTH will provide the best quality icon in most instances
                        .getScaledInstance(16, 16, Image.SCALE_SMOOTH);
                this.parentStage = parentStage;
                this.trayIcon = new TrayIcon(iconImage, parentStage.getTitle(), popupMenu);
            } catch (IOException e) {
                throw new IllegalStateException("Unable to read the Image at the provided path.");
            }
            addMenuItemsThread();
        }
    }

    /**
     * Adds the FXTrayIcon to the system tray.
     * This will add the TrayIcon with the image initialized in the
     * {@code FXTrayIcon}'s constructor. By default, an empty popup
     * menu is shown.
     * By default, {@code javafx.application.Platform.setImplicitExit(false)}
     * will be called. This will allow the application to continue running
     * and show the tray icon after no more JavaFX Stages are visible. If
     * this is not the behavior that you intend, call {@code setImplicitExit}
     * to true after calling {@code show()}.
     */
    public void show() {
        SwingUtilities.invokeLater(() -> {
            try {
                tray.add(this.trayIcon);

                // Add a MenuItem with the main Stage's title, this will show the
                // main JavaFX stage when clicked.
                String miTitle = (this.appTitle != null) ? this.appTitle
                                                         : (parentStage != null && parentStage.getTitle() != null && !parentStage.getTitle().isEmpty()) ? parentStage.getTitle()
                                                                                                                                                        : "Show application";
                MenuItem miStage = new MenuItem(miTitle);
                miStage.setFont(Font.decode(null).deriveFont(Font.BOLD));
                miStage.addActionListener(e -> Platform.runLater(() -> {
                    if (parentStage != null) {
                        parentStage.show();
                    }
                }));
                this.popupMenu.add(miStage);

                // If Platform.setImplicitExit(false) then the JVM will continue to run after
                // no more Stages remain, thus we provide a way to terminate it by default.
                // User will be able to override this by calling new FXTrayIcon(...).addExitItem(false)
                if (addExitMenuItem) {
                    MenuItem miExit = new MenuItem("Exit program");
                    miExit.addActionListener(e -> {
                        this.tray.remove(this.trayIcon);
                        Platform.exit();
                    });
                    this.popupMenu.add(miExit);
                }

                // Show parent stage when user clicks the icon
                this.trayIcon.addActionListener(stageShowListener);
            } catch (AWTException e) {
                throw new IllegalStateException("Unable to add TrayIcon", e);
            }
        });
    }

    /**
     * Adds an EventHandler that is called when the FXTrayIcon's action is called.
     * On Microsoft's Windows 10, this is invoked by a single-click of the primary
     * mouse button. On Apple's MacOS, this is invoked by a two-finger click on the
     * TrayIcon, while a single click will invoke the context menu.
     * @param e The action to be performed.
     */
    public void setOnAction(EventHandler<ActionEvent> e) {
        if (this.trayIcon.getMouseListeners().length >= 1) {
            this.trayIcon.removeMouseListener(this.trayIcon.getMouseListeners()[0]);
        }
        this.trayIcon.addMouseListener(getPrimaryClickListener(e));
    }

    /**
     * Adds an EventHandler that is called when the FXTrayIcon is single-clicked.
     * @param e The action to be performed.
     * @deprecated since 2.5.0 The behavior of setOnClick() vs setOnAction() does
     *              not significantly differ between platforms. Prefer setOnAction()
     */
    @Deprecated()
    public void setOnClick(EventHandler<ActionEvent> e) {
        if (this.trayIcon.getMouseListeners().length >= 1) {
            this.trayIcon.removeMouseListener(this.trayIcon.getMouseListeners()[0]);
        }
        this.trayIcon.addMouseListener(getPrimaryClickListener(e));
    }

    /**
     * Adds the icon to the SystemTray. {@code showMinimal()} adds the icon with
     * an empty popup menu, allowing the user to add {@code MenuItem}s from scratch.
     */
    public void showMinimal() {
        try {
            tray.add(this.trayIcon);
            this.trayIcon.addActionListener(stageShowListener);
        } catch (AWTException e) {
            throw new IllegalStateException("Unable to add TrayIcon", e);
        }
    }

    /**
     * Adds a MenuItem to the {@code FXTrayIcon} that will close the JavaFX application
     * and terminate the JVM. If this is not set to @{code true}, a developer will have
     * to implement this functionality themselves.
     * @param addExitMenuItem If true, the FXTrayIcon's popup menu will display an option for
     *                        exiting the application entirely.
     */
    public void addExitItem(boolean addExitMenuItem) {
        this.addExitMenuItem = addExitMenuItem;
    }

    /**
     * Removes the MenuItem at the given index
     * @param index Index of the MenuItem to remove
     */
    public void removeMenuItem(int index) {
        EventQueue.invokeLater(() -> this.popupMenu.remove(index));
    }

    /**
     * Removes the specified item from the FXTrayIcon's menu. Does nothing
     * if the item is not in the menu.
     * @param fxMenuItem The JavaFX MenuItem to remove from the menu.
     */
    public void removeMenuItem(javafx.scene.control.MenuItem fxMenuItem) {
        EventQueue.invokeLater(() -> {
            MenuItem toBeRemoved = null;
            for (int i = 0; i < this.popupMenu.getItemCount(); i++) {
                MenuItem awtItem = this.popupMenu.getItem(i);
                if (awtItem.getLabel().equals(fxMenuItem.getText()) ||
                    awtItem.getName().equals(fxMenuItem.getText())) {
                    toBeRemoved = awtItem;
                }
            }
            if (toBeRemoved != null) {
                this.popupMenu.remove(toBeRemoved);
            }
        });
    }

    /**
     * Adds a separator line to the Menu at the current position.
     */
    public void addSeparator() {
        EventQueue.invokeLater(this.popupMenu::addSeparator);
    }

    /**
     * Adds a separator line to the Menu at the given position.
     * @param index The position at which to add the separator
     */
    public void insertSeparator(int index) {
        EventQueue.invokeLater(() -> this.popupMenu.insertSeparator(index));
    }

    /** Thread to add new MenuItems sequentially, allowing the invokeLater thread to
     * finish before adding the next MenuItem */
    private void addMenuItemsThread() {
        new Thread(()->{
            while(true) {
                if (!newMenuItems.isEmpty()) {
                    javafx.scene.control.MenuItem newMenuItem = newMenuItems.removeLast();
                    int currentCount = popupMenu.getItemCount();
                    if (isUnique(newMenuItem)) {
                        EventQueue.invokeLater(() -> this.popupMenu.add(AWTUtils.convertFromJavaFX(newMenuItem)));
                        while (popupMenu.getItemCount() == currentCount) { // Wait for invokeLater thread to finish adding the new menuItem
                            try {TimeUnit.MILLISECONDS.sleep(1);}catch (InterruptedException e) {e.printStackTrace();}
                        }
                    }
                    else {
                        throw new UnsupportedOperationException("Menu Item labels must be unique.");
                    }
                }
                try {TimeUnit.MILLISECONDS.sleep(500);}catch (InterruptedException e) {e.printStackTrace();} //Sleep Thread half second
            }
        }).start();
    }

    /**
     * Adds the specified MenuItem to the FXTrayIcon's menu
     * @param menuItem MenuItem to be added
     */
    public void addMenuItem(javafx.scene.control.MenuItem menuItem) {
        if (menuItem instanceof Menu) {
            addMenu((Menu) menuItem);
            return;
        }
        newMenuItems.addFirst(menuItem);
    }

    private void addMenu(Menu menu) {
        EventQueue.invokeLater(() -> {
            java.awt.Menu awtMenu = new java.awt.Menu(menu.getText());
            menu.getItems().forEach(subItem -> awtMenu.add(AWTUtils.convertFromJavaFX(subItem)));
            this.popupMenu.add(awtMenu);
        });
    }

    /**
     * Returns the MenuItem at the given index. The MenuItem
     * returned is the AWT MenuItem, and not the JavaFX MenuItem,
     * thus this should only be called when extending the functionality
     * of the AWT MenuItem.
     * <p>
     *     NOTE: This should be called via the
     *     {@code EventQueue.invokeLater()} method as well as any
     *     subsequent operations on the MenuItem that is returned.
     * @param index Index of the MenuItem to be returned.
     * @return The MenuItem at {@code index}
     */
    public MenuItem getMenuItem(int index) {
        return this.popupMenu.getItem(index);
    }

    /**
     * Sets the FXTrayIcon's tooltip that is displayed on mouse hover.
     * @param tooltip The text of the tooltip
     */
    public void setTrayIconTooltip(String tooltip) {
        EventQueue.invokeLater(() -> this.trayIcon.setToolTip(tooltip));
    }

    /**
     * Sets the application's title. This is used in the FXTrayIcon where appropriate.
     * @param title The application's title, to be used for
     *              the tooltip text for FXTrayIcon
     */
    public void setApplicationTitle(String title) {
        this.appTitle = title;
    }

    /**
     * Removes the {@code FXTrayIcon} from the system tray.
     * Also calls {@code Platform.setImplicitExit(true)}, thereby
     * allowing the JVM to terminate after the last JavaFX {@code Stage}
     * is hidden.
     */
    public void hide() {
        EventQueue.invokeLater(() -> {
            tray.remove(trayIcon);
            Platform.setImplicitExit(true);
        });
    }

    /**
     * Returns true if the SystemTray icon is visible.
     * @return true if the SystemTray icon is visible.
     */
    public boolean isShowing() {
        for (Iterator<TrayIcon> it = Arrays.stream(tray.getTrayIcons()).iterator(); it.hasNext(); ) {
            TrayIcon ti = it.next();
            if (ti.equals(trayIcon)) {
                return ti.getPopupMenu().isEnabled();
            }
        }
        return false;
    }

    /**
     * Check if a JavaFX menu item's text is unique among those
     * previously added to the AWT PopupMenu
     * @param fxItem A JavaFX MenuItem
     * @return true if the item's text is unique among previously
     *          added items.
     */
    private boolean isUnique(javafx.scene.control.MenuItem fxItem) {
        for (int i = 0; i < this.popupMenu.getItemCount(); i++) {
            if (this.popupMenu.getItem(i).getLabel().equals(fxItem.getText())) {
                return false;
            }
        }
        return true;
    }

    private final ActionListener stageShowListener = e -> {
        if (this.parentStage != null) {
            Platform.runLater(this.parentStage::show);
        }
    };

    private MouseListener getPrimaryClickListener(EventHandler<ActionEvent> e) {
        return new MouseListener() {
            @Override
            public void mouseClicked(MouseEvent me) {
                Platform.runLater(() -> e.handle(new ActionEvent()));
            }

            @Override
            public void mousePressed(MouseEvent me) { }
            @Override
            public void mouseReleased(MouseEvent me) { }
            @Override
            public void mouseEntered(MouseEvent me) { }
            @Override
            public void mouseExited(MouseEvent me) { }
        };
    }

    /**
     * Displays an info popup message near the tray icon.
     * <p>NOTE: Some systems do not support this.</p>
     * @param caption The caption (header) text
     * @param message The message content text
     */
    public void showInfoMessage(String caption, String message) {
        EventQueue.invokeLater(() -> this.trayIcon.displayMessage(caption, message, TrayIcon.MessageType.INFO));
    }

    /**
     * Displays an info popup message near the tray icon.
     * <p>NOTE: Some systems do not support this.</p>
     * @param message The message content text
     */
    public void showInfoMessage(String message) {
        this.showInfoMessage(null, message);
    }

    /**
     * Displays a warning popup message near the tray icon.
     * <p>NOTE: Some systems do not support this.</p>
     * @param caption The caption (header) text
     * @param message The message content text
     */
    public void showWarningMessage(String caption, String message) {
        EventQueue.invokeLater(() -> this.trayIcon.displayMessage(caption, message, TrayIcon.MessageType.WARNING));
    }

    /**
     * Displays a warning popup message near the tray icon.
     * <p>NOTE: Some systems do not support this.</p>
     * @param message The message content text
     */
    public void showWarningMessage(String message) {
        this.showWarningMessage(null, message);
    }

    /**
     * Displays an error popup message near the tray icon.
     * <p>NOTE: Some systems do not support this.</p>
     * @param caption The caption (header) text
     * @param message The message content text
     */
    public void showErrorMessage(String caption, String message) {
        EventQueue.invokeLater(() -> this.trayIcon.displayMessage(caption, message, TrayIcon.MessageType.ERROR));
    }

    /**
     * Displays an error popup message near the tray icon.
     * <p>NOTE: Some systems do not support this.</p>
     * @param message The message content text
     */
    public void showErrorMessage(String message) {
        this.showErrorMessage(null, message);
    }

    /**
     * Displays a popup message near the tray icon.
     * Some systems will display FXTrayIcon's image on this popup.
     * <p>NOTE: Some systems do not support this.</p>
     * @param caption The caption (header) text
     * @param message The message content text
     */
    public void showMessage(String caption, String message) {
        EventQueue.invokeLater(() -> this.trayIcon.displayMessage(caption, message, TrayIcon.MessageType.NONE));
    }

    /**
     * Displays a popup message near the tray icon.
     * Some systems will display FXTrayIcon's image on this popup.
     * <p>NOTE: Some systems do not support this.</p>
     * @param message The message content text
     */
    public void showMessage(String message) {
        this.showMessage(null, message);
    }

    /** Clears the popupMenu so that it can be rebuilt easily if needed */
    public void clear() {
        EventQueue.invokeLater(this.popupMenu::removeAll);
    }

    /**
     * Checks whether or not the system tray icon is supported on the
     * current platform.
     *
     * Just because the system tray is supported, does not mean that the
     * current platform implements all of the system tray functionality.
     * @return false if the system tray is not supported, true if any
     *          part of the system tray functionality is supported.
     */
    public static boolean isSupported() {
        return Desktop.isDesktopSupported() && SystemTray.isSupported();
    }
}<|MERGE_RESOLUTION|>--- conflicted
+++ resolved
@@ -26,12 +26,9 @@
 import java.net.URL;
 import java.util.Arrays;
 import java.util.Iterator;
-<<<<<<< HEAD
 import java.util.LinkedList;
 import java.util.concurrent.TimeUnit;
-=======
 import java.util.Locale;
->>>>>>> a36e7595
 
 /**
  *  Class for creating a JavaFX System Tray Icon.
